--- conflicted
+++ resolved
@@ -43,11 +43,7 @@
     def __init__(self, dataset, item_id, alpha=1):
         super(EntropyLoss, self).__init__()
         items_count = self._build_item_popularity(dataset, item_id)
-<<<<<<< HEAD
         boost = 1 - torch.log((items_count + 1) / (torch.max(items_count) + 1))
-=======
-        boost = 1 - torch.log(items_count + 1 / (torch.max(items_count) + 1))
->>>>>>> 23ae171a
         boost = boost ** alpha
         self.register_buffer('items_boost', boost)
         pass
@@ -76,13 +72,8 @@
     def __init__(self, dataset, item_id, alpha=1):
         super(EntropyLoss2, self).__init__()
         items_count = self._build_item_popularity(dataset, item_id)
-<<<<<<< HEAD
         boost = 1 - torch.log((items_count + 1) / (torch.max(items_count) + 1))
-=======
-        boost = 1 - torch.log(items_count + 1 / (torch.max(items_count) + 1))
->>>>>>> 23ae171a
         boost = boost ** alpha
-        self.register_buffer('items_boost', boost)
         pass
 
     def _build_item_popularity(self, dataset, item_id):
