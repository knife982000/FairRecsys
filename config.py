--- conflicted
+++ resolved
@@ -1,14 +1,6 @@
-<<<<<<< HEAD
-from RecBole.recbole.model.general_recommender.bpr_mmr_sim import BPRMMRSim
 from model.models.lightgcn_zipf import LightGCNZipf
 from model.models.ngcf_zipf import NGCFZipf
 from model.models.bpr_zipf import BPRZipf
-=======
-from RecBole.recbole.model.general_recommender.lightgcn_zipf import LightGCNZipf
-from RecBole.recbole.model.general_recommender.multivae_zipf import MultiVAEZipf
-from RecBole.recbole.model.general_recommender.ngcf_zipf import NGCFZipf
-from RecBole.recbole.model.general_recommender.bpr_zipf import BPRZipf
->>>>>>> e73eff0d
 
 ##################################
 ######### Configurations #########
@@ -16,13 +8,8 @@
 model_folder = "./saved_models/"
 metrics_results_folder = "./metrics_results/"
 
-<<<<<<< HEAD
 methods = {"BPR": None, "LightGCN": None, "NGCF": None,"Random": None, "BPRZipf": BPRZipf,
-           "BPRMMRSim": BPRMMRSim, "LightGCNZipf": LightGCNZipf, "NGCFZipf": NGCFZipf}
-=======
-methods = {"BPR": None, "LightGCN": None, "NGCF": None, "MultiVAE": None, "Random": None, "BPRZipf": BPRZipf,
-           "LightGCNZipf": LightGCNZipf, "NGCFZipf": NGCFZipf, "MultiVAEZipf": MultiVAEZipf }
->>>>>>> e73eff0d
+           "LightGCNZipf": LightGCNZipf, "NGCFZipf": NGCFZipf}
 
 datasets = ["ml-100k", "ml-1m", "ml-20m", "gowalla-merged", "steam-merged"]
 config_dictionary = {
