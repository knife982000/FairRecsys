--- conflicted
+++ resolved
@@ -262,11 +262,6 @@
         if self.dataset_name not in all_results:
             all_results[self.dataset_name] = {}
 
-<<<<<<< HEAD
-        
-        all_results[self.dataset_name][self.model_name] = results
-        
-=======
         index = self.model_name if self.save_model_as is None else self.save_model_as
 
         # Merge old results with new results, where new results take precedence
@@ -275,7 +270,6 @@
             results = old_results | results
 
         all_results[self.dataset_name][index] = results
->>>>>>> fdf75710
 
         print(f"Saving results to {path}, results: {results}")
         with open(path, "w") as file:
@@ -325,15 +319,12 @@
     parser.add_argument("-m", "--method", type=str, help=f"Method to use: {methods.keys()}")
     parser.add_argument("-r", "--retrain", type=bool, help=f"Ignore pre-trained model and retrain", default=False)
     parser.add_argument("-e", "--evaluate", type=bool, help=f"Evaluate the selected model", default=False)
-<<<<<<< HEAD
-    parser.add_argument("--grid_search", type=bool, help="Perform grid search for zipf_alpha", default=False)
-    parser.add_argument("--alpha_values", type=str, help="Comma-separated list of zipf_alpha values for grid search")
-
-=======
     parser.add_argument("-o", "--oversample", type=float, help=f"Ratio for oversampling", default=0.0)
     parser.add_argument("-u", "--undersample", type=float, help=f"Ratio for undersampling", default=0.0)
     parser.add_argument("-s", "--save_model_as", type=str, help=f"Name to save model as", default=None)
->>>>>>> fdf75710
+    parser.add_argument("--grid_search", type=bool, help="Perform grid search for zipf_alpha", default=False)
+    parser.add_argument("--alpha_values", type=str, help="Comma-separated list of zipf_alpha values for grid search")
+
     args = parser.parse_args()
 
     if not args.dataset:
@@ -363,8 +354,7 @@
     np.unicode = np.str_
 
     print(f"\n------------- Running Recbole -------------\nArguments given: {args}\n")
-<<<<<<< HEAD
-    runner = RecboleRunner(args.method, args.dataset, config_file, config_dictionary, args.retrain)
+    runner = RecboleRunner(model_name=args.method, dataset_name=args.dataset, config_file_list=config_file, config_dict=config_dictionary, retrain=args.retrain, over_sample_ratio=args.oversample, under_sample_ratio=args.undersample, save_model_as=args.save_model_as)
 
     if args.grid_search:
         if not args.alpha_values:
@@ -376,9 +366,4 @@
         runner.save_metrics_results(grid_search_results)
     else:
         evaluation_results = runner.run_and_evaluate_model()
-        runner.save_metrics_results(evaluation_results)
-=======
-    runner = RecboleRunner(model_name=args.method, dataset_name=args.dataset, config_file_list=config_file, config_dict=config_dictionary, retrain=args.retrain, over_sample_ratio=args.oversample, under_sample_ratio=args.undersample, save_model_as=args.save_model_as)
-    evaluation_results = runner.run_and_evaluate_model()
-    runner.save_metrics_results(evaluation_results)
->>>>>>> fdf75710
+        runner.save_metrics_results(evaluation_results)