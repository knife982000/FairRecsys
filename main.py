--- conflicted
+++ resolved
@@ -46,7 +46,6 @@
 
 
 class RecboleRunner:
-<<<<<<< HEAD
     def __init__(self, model_name: str, dataset_name: str, config_file_list: List[str] = None,
                  config_dict: Dict[str, Any] = None, retrain: bool = False):
         self.model_name = model_name
@@ -54,15 +53,6 @@
         self.config_dict = config_dict if config_dict is not None else {}
         self.config_file_list = config_file_list if config_file_list is not None else []
         self.config = self.create_config()
-=======
-    def __init__(self, model_name: str, dataset_name: str, config_file_list: List[str] = None, eval_config_file_list: List[str] = None, config_dict: Dict[str, Any] = None, retrain: bool = False):
-        self.model_name = model_name
-        self.dataset_name = dataset_name
-        self.config_dict = config_dict if config_dict is not None else {}
-        self.config_file = config_file_list if config_file_list is not None else []
-        self.eval_config = eval_config_file_list if eval_config_file_list is not None else []
-        self.config = Config(model=model_name, dataset=dataset_name, config_dict=self.config_dict, config_file_list=self.config_file)
->>>>>>> 2f54ffac
         self.gpus = self.get_available_cuda_gpus()
         self.retrain = retrain
 
@@ -144,16 +134,10 @@
         trained_model = self.get_trained_model_path()
         if trained_model is None or self.retrain:
             if len(self.gpus) == 1:
-<<<<<<< HEAD
                 self.run_recbole()
             else:
                 self.run_recbole_multi_gpu()
             trained_model = self.get_trained_model_path()
-=======
-                return run_recbole(self.model_name, self.dataset_name, config_file, self.config_dict)
-            else:
-                return self.run_and_train_model_multi_gpu()
->>>>>>> 2f54ffac
 
         print(f"Model {self.model_name} has been trained on dataset {self.dataset_name}. Skipping training.")
         return self.evaluate_pre_trained_model(trained_model)
@@ -188,18 +172,13 @@
             return False
         return True
 
-    def get_model_and_dataset(self, config_file_list: List[str]):
+    def get_model_and_dataset(self):
         """
         Get and initialise the Random model
         :return: ``Tuple[Config, torch.nn.Module, Dataset, Data, Data, Data]`` The configuration, model, dataset, train data, validation data and test data
         """
-<<<<<<< HEAD
         config = self.create_config()
         init_seed(config["seed"] + config["local_rank"], config["reproducibility"])
-=======
-        config = Config(model=self.model_name, dataset=self.dataset_name, config_dict=self.config_dict, config_file_list=config_file_list)
-        init_seed(config["seed"], config["reproducibility"])
->>>>>>> 2f54ffac
 
         dataset = create_dataset(config)
         train_data, valid_data, test_data = data_preparation(config, dataset)
@@ -219,9 +198,7 @@
         :return: ``Dict[str, Any]`` The evaluation results
         """
         logger = getLogger()
-        self.gpus = self.get_available_cuda_gpus(1)
-
-<<<<<<< HEAD
+
         dist.init_process_group(backend='nccl',
                                 init_method=f'tcp://{self.config_dict["ip"]}:{self.config_dict["port"]}',
                                 world_size=self.config_dict["nproc"], rank=0)
@@ -237,15 +214,10 @@
         # Ensures the correct GPUs are used instead of the ones used during training
         config["gpu_id"] = self.config["gpu_id"]
         config["epochs"] = 0
-=======
-        dist.init_process_group(backend='nccl', init_method=f'tcp://{self.config_dict["ip"]}:{self.config_dict["port"]}', world_size=self.config_dict["nproc"], rank=0)
-        config, model, dataset, train_data, valid_data, test_data = self.get_model_and_dataset(self.eval_config)
->>>>>>> 2f54ffac
 
         is_not_random = config["model"] != "Random"
 
-        logger.info(f"Evaluation config:")
-        logger.info(config)
+        logger.info(f"Adjusted config: \n{config}")
         trainer = get_trainer(config["MODEL_TYPE"], config["model"])(config, model)
         if is_not_random:
             trainer.resume_checkpoint(model_path)
@@ -316,6 +288,11 @@
     np.complex = np.complex128
     np.unicode = np.str_
 
+    print(f"\n\n\n------------- Running Recbole -------------\nArguments given: {args}\n\n\n")
+    runner = RecboleRunner(args.method, args.dataset, config_file, config_dictionary, args.retrain)
+    evaluation_results = runner.run_and_evaluate_model()
+    runner.save_metrics_results(evaluation_results)
+
     print(f"\n------------- Running Recbole -------------\nArguments given: {args}\n")
 
     if args.evaluate:
