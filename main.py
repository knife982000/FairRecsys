import argparse
import json
import os
from logging import getLogger
from typing import Optional, Any, Dict, List

import torch.multiprocessing as mp
import torch.distributed as dist
import torch

from RecBole.recbole.config.configurator import Config
from RecBole.recbole.data.utils import create_dataset, data_preparation
from RecBole.recbole.model.general_recommender.bpr_zipf import BPRZipf
from RecBole.recbole.utils import get_trainer, set_color
from RecBole.recbole.utils.utils import init_seed, get_model, get_environment

from sampler import InteractionSampler

##################################
######### Configurations #########
##################################
model_folder = "./saved_models/"
metrics_results_folder = "./metrics_results/"

methods = {"BPR": None, "LightGCN": None, "NGCF": None, "MultiVAE": None, "Random": None, "BPRZipf": BPRZipf}
datasets = ["ml-100k", "ml-1m", "ml-20m", "gowalla-merged", "steam-merged"]
config_dictionary = {
    "metrics": ["Recall", "MRR", "NDCG", "Precision", "Hit", "Exposure", "ShannonEntropy", "Novelty", "RecommendedGraph"]
}
config_file = ["config.yaml"]
eval_config_file = ["eval_config.yaml"]


class RecboleRunner:
    def __init__(self, model_name: str, dataset_name: str, config_file_list: List[str] = None, config_dict: Dict[str, Any] = None, retrain: bool = False, over_sample_ratio: float = 0.0, under_sample_ratio: float = 0.0, save_model_as: str = None):
        self.model_name = model_name
        self.dataset_name = dataset_name
        self.config_dict = config_dict if config_dict is not None else {}
        self.config_file_list = config_file_list if config_file_list is not None else []
        self.save_model_as = save_model_as
        self.config = self.create_config()
        self.gpus = self.get_available_cuda_gpus()
        self.retrain = retrain
        self.over_sample_ratio = over_sample_ratio
        self.under_sample_ratio = under_sample_ratio

        # Configuration for distributed training
        self.config_dict["offset"] = 0
        self.config_dict["ip"] = "127.0.0.1"
        self.config_dict["port"] = str(find_available_port(5670, 5680))
        self.config_dict["checkpoint_dir"] = model_folder + self.dataset_name

    def get_trained_model_path(self) -> Optional[str]:
        """
        Returns the path of a model if the model has been trained on the specified dataset
        :return: ``str`` | ``None`` Name of the saved model if it exists
        """
        if os.path.isdir(self.config_dict["checkpoint_dir"]):
            saved_models = os.listdir(self.config_dict["checkpoint_dir"])
            for saved_model in saved_models:
                if self.save_model_as is not None:
                    if saved_model == f"{self.save_model_as}.pth":
                        return self.config_dict["checkpoint_dir"] + "/" + saved_model
                elif saved_model == f"{self.model_name}.pth":
                    return self.config_dict["checkpoint_dir"] + "/" + saved_model
        return None

    def get_model_name_or_class(self) -> str | object:
        """
        Get the model name or class if custom model
        :return: ``str | object`` The model name or class
        """
        if methods[self.model_name] is None:
            return self.model_name
        return methods[self.model_name]

    def create_config(self, model=None, config_dict: Dict[str, Any] = None,
                      config_file_list: List[str] = None) -> Config:
        """
        Creates a configuration for the model
        :param model: ``str`` The model name
        :param config_dict: ``Dict[str, Any]`` The configuration dictionary
        :param config_file_list: ``List[str]`` The list of configuration files
        :return: ``Config`` The configuration
        """
        model = model if model is not None else self.get_model_name_or_class()
        config_dict = config_dict if config_dict is not None else self.config_dict
        config_file_list = config_file_list if config_file_list is not None else self.config_file_list
        config = Config(model=model, dataset=self.dataset_name, config_dict=config_dict, config_file_list=config_file_list)
        config["save_model_as"] = self.save_model_as if self.save_model_as is not None else f"{self.model_name}"
        return config

    def run_recbole(self, rank: int = None, queue: mp.SimpleQueue = None) -> dict[str, Any]:
        """
        Runs recbole, based on the run function from RecBole in "recbole.quick_start.quick_start"
        Changed to work with custom models and removed evaluation of the model after training
        :param rank: ``int`` The rank of the process
        :param queue: ``mp.SimpleQueue`` The queue for multiprocessing
        :return: ``dict[str, Any]`` The training results
        """
        logger = getLogger()
        config_dict = self.config_dict
        if rank is not None:
            config_dict["local_rank"] = rank
            logger.info(f"Process with rank {rank} started")

        config, model, dataset, train_data, valid_data, test_data = self.get_model_and_dataset(config_dict=config_dict)
        logger.info(config)

        trainer = get_trainer(config["MODEL_TYPE"], config["model"])(config, model)

        best_valid_score, best_valid_result = trainer.fit(
            train_data, valid_data, saved=True, show_progress=config["show_progress"]
        )

        environment_tb = get_environment(config)
        logger.info(
            "The running environment of this training is as follows:\n"
            + environment_tb.draw()
        )

        logger.info(set_color("best valid ", "yellow") + f": {best_valid_result}")

        result = {"best_valid_score": best_valid_score, "best_valid_result": best_valid_result}

        if rank is not None:
            if rank == 0:
                queue.put(result)  # for multiprocessing, e.g., mp.spawn
            dist.destroy_process_group()
        return result

    def run_recbole_multi_gpu(self) -> Dict[str, Any]:
        """
        Run and train the model on the specified dataset using multiple GPUs on a single node.
        Based on run function from RecBole in "recbole.quick_start.quick_start"
        """
        queue = mp.get_context("spawn").SimpleQueue()
        mp.spawn(self.run_recbole, args=(queue,), nprocs=self.config_dict["nproc"], join=True)

        result = None if queue.empty() else queue.get()
        return result

    def run_and_evaluate_model(self) -> Dict[str, Any]:
        """
        Run and evaluate the model on the specified dataset.
        :return: ``Dict[str, Any]`` The evaluation results.
        """
        if self.model_name == "Random":
            return self.evaluate_pre_trained_model("")

        # Skip pre-trained model check if retrain is True
        if not self.retrain:
            trained_model = self.get_trained_model_path()
            if trained_model is not None:
                print(f"Model {self.model_name} has been trained on dataset {self.dataset_name}. Skipping training.")
                return self.evaluate_pre_trained_model(trained_model)

        if len(self.gpus) == 1:
            return self.run_recbole()
        return self.run_recbole_multi_gpu()

    def get_available_cuda_gpus(self, max_gpus: int = None) -> List[str]:
        """
        Get all available CUDA GPUs
        :return: ``List[str]`` The list of available GPUs
        """
        if torch.cuda.is_available():
            gpus = [f"{torch.cuda.get_device_name(i)} - {i}" for i in range(torch.cuda.device_count())]
            print(f"GPU(s) available({len(gpus)}): {gpus}")
            if max_gpus is not None and len(gpus) > max_gpus:
                gpus = gpus[:max_gpus]
                print(f"Using only {max_gpus} GPU(s): {gpus}")
            self.config_dict["nproc"] = len(gpus)
            self.config_dict["world_size"] = self.config_dict["nproc"]
        else:
            print("No GPU available. Exiting.")
            exit(0)
        return gpus

    def model_supports_metrics(self, model_metrics: List) -> bool:
        """
        Check if the model supports the selected metrics
        :param model_metrics: ``List`` The metrics supported by the model
        :return: ``bool`` True if the model supports the selected metrics, False otherwise
        """
        metrics = [metric for metric in self.config_dict["metrics"] if metric not in model_metrics]
        if len(metrics) > 0:
            print(f"Model doesn't support some selected metrics: {metrics}")
            return False
        return True

    def get_model_and_dataset(self, model=None, config_dict: Dict[str, Any] = None, config_file_list: List[str] = None):
        """
        Get and initialise the Random model
        :return: ``Tuple[Config, torch.nn.Module, Dataset, Data, Data, Data]`` The configuration, model, dataset, train data, validation data and test data
        """
        config = self.create_config(model, config_dict, config_file_list)
        init_seed(config["seed"], config["reproducibility"])

        dataset = create_dataset(config)

        if self.over_sample_ratio > 0 or self.under_sample_ratio > 0:
            logger = getLogger()
            logger.info(set_color(f"Applying sampling using oversample ratio: {self.over_sample_ratio} and undersample ratio: {self.under_sample_ratio}", "blue"))
            original_shape = dataset.inter_feat.shape
            dataset = InteractionSampler(dataset).sample(self.under_sample_ratio, self.over_sample_ratio)
            logger.info(f"Dataset before sampling: {original_shape}, after sampling: {dataset.inter_feat.shape}")

        train_data, valid_data, test_data = data_preparation(config, dataset)

        init_seed(config["seed"] + config["local_rank"], config["reproducibility"])
        if methods[config["model"]] is None:
            model_class = get_model(config["model"])
        else:
            model_class = methods[config["model"]]
        model_class = model_class(config, train_data._dataset).to(config["device"])

        return config, model_class, dataset, train_data, valid_data, test_data

    def evaluate_pre_trained_model(self, model_path: str) -> Dict[str, Any]:
        """
        Evaluate a pre-trained model
        :param model_path: ``str`` The path to the pre-trained model
        :return: ``Dict[str, Any]`` The evaluation results
        """
        logger = getLogger()

        config, model, dataset, train_data, valid_data, test_data = self.get_model_and_dataset()

        is_not_random = config["model"] != "Random"

        logger.info(f"Adjusted config: \n{config}")
        trainer = get_trainer(config["MODEL_TYPE"], config["model"])(config, model)
        if is_not_random:
            trainer.resume_checkpoint(model_path)

        # @TODO: Find better solution for this
        # Some data can only be accessed after the model has been fitted
        # This is a workaround to allow all metrics to be calculated
        # It will not train as the number of epochs is set to 0
        trainer.fit(train_data, valid_data, saved=False, show_progress=True)

        test_result = trainer.evaluate(test_data, load_best_model=is_not_random, show_progress=config["show_progress"])
        logger.info(set_color("test result", "yellow") + f": {test_result}")

        return {"test_result": test_result}

    def save_metrics_results(self, results: Dict[str, Any]) -> None:
        """
        Save the evaluation results
        :param results: ``Dict[str,Any]`` The evaluation results
        :return: ``None``
        """
        path = f"{metrics_results_folder}{self.dataset_name}/{self.model_name}.json"
        os.makedirs(os.path.dirname(f"{metrics_results_folder}{self.dataset_name}"), exist_ok=True)
        if os.path.exists(path):
            with open(path, "r") as file:
                all_results = json.load(file)
        else:
            all_results = {}

        if self.dataset_name not in all_results:
            all_results[self.dataset_name] = {}

        index = self.model_name if self.save_model_as is None else self.save_model_as

        # Merge old results with new results, where new results take precedence
        if index in all_results[self.dataset_name]:
            old_results = all_results[self.dataset_name].pop(index)
            results = old_results | results

        all_results[self.dataset_name][index] = results

        print(f"Saving results to {path}, results: {results}")
        with open(path, "w") as file:
            json.dump(all_results, file)

    def grid_search_zipf_alpha(self, alpha_values: List[float]) -> Dict[str, Any]:
        """
        Perform grid search to find the optimal zipf_alpha.
        :param alpha_values: ``List[float]`` List of zipf_alpha values to evaluate.
        :return: ``Dict[str, Any]`` Results for each zipf_alpha value.
        """
        results = {}
        original_alpha = self.config_dict.get("zipf_alpha", 0.1)  # Save original value

        for alpha in alpha_values:
            print(f"Evaluating zipf_alpha={alpha}")
            self.config_dict["zipf_alpha"] = alpha
            # Force retraining by setting retrain to True
            self.retrain = True
            result = self.run_and_evaluate_model()
            results[alpha] = result

        # Restore original zipf_alpha
        self.config_dict["zipf_alpha"] = original_alpha
        return results


def find_available_port(start: int, end: int) -> int:
    """
    Find an available port in the specified range
    :param start: ``int`` The start of the port range
    :param end: ``int`` The end of the port range
    """
    import socket
    for port in range(start, end + 1):
        # Try to connect to the port, if it fails (doesn't return 0), the port is available
        with socket.socket(socket.AF_INET, socket.SOCK_STREAM) as s:
            if s.connect_ex(("127.0.0.1", port)) != 0:
                print(f"Binding to 127.0.0.1:{port} for multi-GPU training")
                return port
    raise RuntimeError("No available ports in the specified range")


if __name__ == "__main__":
    parser = argparse.ArgumentParser(description="Run and evaluate RecBole models")
    parser.add_argument("-d", "--dataset", type=str, help=f"Dataset to use: {datasets}")
    parser.add_argument("-m", "--method", type=str, help=f"Method to use: {methods.keys()}")
    parser.add_argument("-r", "--retrain", type=bool, help=f"Ignore pre-trained model and retrain", default=False)
    parser.add_argument("-e", "--evaluate", type=bool, help=f"Evaluate the selected model", default=False)
<<<<<<< HEAD
    parser.add_argument("-o", "--oversample", type=float, help=f"Ratio for oversampling", default=0.0)
    parser.add_argument("-u", "--undersample", type=float, help=f"Ratio for undersampling", default=0.0)
    parser.add_argument("-s", "--save_model_as", type=str, help=f"Name to save model as", default=None)
    parser.add_argument("--grid_search", type=bool, help="Perform grid search for zipf_alpha", default=False)
    parser.add_argument("--alpha_values", type=str, help="Comma-separated list of zipf_alpha values for grid search")
=======
    parser.add_argument("-a", "--alpha_values", type=str, help="Comma-separated list of zipf_alpha values for grid search")
>>>>>>> 1d2aa187

    args = parser.parse_args()

    if not args.dataset:
        print("Specify a dataset using flag -d or --dataset")
        exit(1)
    if args.dataset not in datasets:
        print(f"Dataset {args.dataset} not supported. Supported datasets: {datasets}")
        exit(1)
    if not args.method:
        print("Specify a method using flag -m or --method")
        exit(1)
    if args.method not in methods.keys():
        print(f"Method {args.method} not supported. Supported methods: {methods.keys()}")
        exit(1)

    if args.evaluate:
        config_file = eval_config_file

    if args.dataset == "steam-merged":
        config_file.append("config_steam.yaml")

    # Fixing compatibility issues
    import numpy as np

    np.float = np.float64
    np.complex = np.complex128
    np.unicode = np.str_

    print(f"\n------------- Running Recbole -------------\nArguments given: {args}\n")
    runner = RecboleRunner(model_name=args.method, dataset_name=args.dataset, config_file_list=config_file, config_dict=config_dictionary, retrain=args.retrain, over_sample_ratio=args.oversample, under_sample_ratio=args.undersample, save_model_as=args.save_model_as)

    if args.alpha_values:
        alpha_values = [float(a) for a in args.alpha_values.split(",")]
        results = runner.grid_search_zipf_alpha(alpha_values)
        print("Grid search results:", results)
    else:
        results = runner.run_and_evaluate_model()
    runner.save_metrics_results(results)<|MERGE_RESOLUTION|>--- conflicted
+++ resolved
@@ -319,15 +319,11 @@
     parser.add_argument("-m", "--method", type=str, help=f"Method to use: {methods.keys()}")
     parser.add_argument("-r", "--retrain", type=bool, help=f"Ignore pre-trained model and retrain", default=False)
     parser.add_argument("-e", "--evaluate", type=bool, help=f"Evaluate the selected model", default=False)
-<<<<<<< HEAD
     parser.add_argument("-o", "--oversample", type=float, help=f"Ratio for oversampling", default=0.0)
     parser.add_argument("-u", "--undersample", type=float, help=f"Ratio for undersampling", default=0.0)
     parser.add_argument("-s", "--save_model_as", type=str, help=f"Name to save model as", default=None)
     parser.add_argument("--grid_search", type=bool, help="Perform grid search for zipf_alpha", default=False)
     parser.add_argument("--alpha_values", type=str, help="Comma-separated list of zipf_alpha values for grid search")
-=======
-    parser.add_argument("-a", "--alpha_values", type=str, help="Comma-separated list of zipf_alpha values for grid search")
->>>>>>> 1d2aa187
 
     args = parser.parse_args()
 
